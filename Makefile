
DATASET = imagenet2012
IMGLIST = data/$(DATASET)_img_list.txt
MODEL = ResNet-50
PRECISION = fp32
ITERATIONS = 10
GOLDPATH = ./gold_$(MODEL)_$(PRECISION)_$(DATASET).pt

all: generate_pytorch test_pytorch

generate_pytorch:
	./pytorch_dnns.py --model $(MODEL) --precision $(PRECISION)\
					  --imglist $(IMGLIST) --goldpath $(GOLDPATH) --generate

test_pytorch:
<<<<<<< HEAD
	./pytorch_dnns.py --model $(MODEL) --precision $(PRECISION) --iterations $(ITERATIONS) \
					  --imglist $(IMGLIST) --goldpath $(GOLDPATH)
=======
	./pytorch_dnns.py --model $(MODEL) --precision $(PRECISION) \
					  --imglist $(IMGLIST) --goldpath $(GOLDPATH)
generate_tensorflow:
	./tensorflow_dnns.py --model $(MODEL) --precision $(PRECISION) \
                                          --imglist $(IMGLIST) --goldpath $(GOLDPATH) --generate
>>>>>>> ed545776
<|MERGE_RESOLUTION|>--- conflicted
+++ resolved
@@ -13,13 +13,8 @@
 					  --imglist $(IMGLIST) --goldpath $(GOLDPATH) --generate
 
 test_pytorch:
-<<<<<<< HEAD
 	./pytorch_dnns.py --model $(MODEL) --precision $(PRECISION) --iterations $(ITERATIONS) \
-					  --imglist $(IMGLIST) --goldpath $(GOLDPATH)
-=======
-	./pytorch_dnns.py --model $(MODEL) --precision $(PRECISION) \
 					  --imglist $(IMGLIST) --goldpath $(GOLDPATH)
 generate_tensorflow:
 	./tensorflow_dnns.py --model $(MODEL) --precision $(PRECISION) \
-                                          --imglist $(IMGLIST) --goldpath $(GOLDPATH) --generate
->>>>>>> ed545776
+                                          --imglist $(IMGLIST) --goldpath $(GOLDPATH) --generate